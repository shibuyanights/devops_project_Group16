<<<<<<< HEAD
from __future__ import annotations  # Enables forward references for type hints
from functools import total_ordering
=======
>>>>>>> 9edcadf9
from server.py.game import Game, Player
from typing import List, Optional, ClassVar
from pydantic import BaseModel
import random
from enum import Enum



# Constants moved outside the class for clarity and reuse
LIST_SUIT = ['♠', '♥', '♦', '♣']  # 4 suits (colors)
LIST_RANK = ['2', '3', '4', '5', '6', '7', '8', '9', '10', 'J', 'Q', 'K', 'A', 'JKR']



class Card(BaseModel):
    suit: str  # Card suit (color)
    rank: str  # Card rank

    def __lt__(self, other: Card) -> bool:
        """Implement comparison for sorting: first by suit, then by rank."""
        return self.suit < other.suit or (
            self.suit == other.suit and LIST_RANK.index(self.rank) < LIST_RANK.index(other.rank)
        )

    def __eq__(self, other: Card) -> bool:
        """Equality comparison for Card objects."""
        return self.suit == other.suit and self.rank == other.rank






class Marble(BaseModel):
    pos: int       # position on board (-1 for Kennel, 0 to 95 for board positions)
    is_save: bool  # true if marble was moved out of kennel and was not yet moved


class PlayerState(BaseModel):
    name: str                  # name of player
    list_card: List[Card]      # list of cards
    list_marble: List[Marble]  # list of marbles


class Action(BaseModel):
    card: Card
    pos_from: Optional[int] = None
    pos_to: Optional[int] = None
    card_swap: Optional[Card] = None


class GamePhase(str, Enum):
    SETUP = 'setup'            # before the game has started
    RUNNING = 'running'        # while the game is running
    FINISHED = 'finished'      # when the game is finished


class GameState(BaseModel):
    LIST_CARD: ClassVar[List[Card]] = [
        Card(suit=suit, rank=rank)
        for suit in LIST_SUIT for rank in LIST_RANK[:-1]
    ] * 2 + [Card(suit='', rank='JKR')] * 6  # Full deck

    cnt_player: int = 4
    phase: GamePhase = GamePhase.SETUP
    cnt_round: int = 1
    bool_game_finished: bool = False
    bool_card_exchanged: bool = False
    idx_player_started: int = 0
    idx_player_active: int = 0
    list_player: List[PlayerState] = []
    list_card_draw: List[Card] = []
    list_card_discard: List[Card] = []
    card_active: Optional[Card] = None



class Dog(Game):
    def __init__(self) -> None:
        # Initialize the game state with default values
        self.state = GameState(
            list_player=[
                PlayerState(
                    name=f"Player {i+1}",
                    list_card=[],
                    list_marble=[Marble(pos=-1, is_save=False) for _ in range(4)]  # -1 for Kennel
                ) for i in range(4)
            ],
            list_card_draw=random.sample(GameState.LIST_CARD, len(GameState.LIST_CARD)),
            list_card_discard=[],
        )

        # Assign the starting player
        self.state.idx_player_started = random.randint(0, self.state.cnt_player - 1)
        self.state.idx_player_active = self.state.idx_player_started

        # Deal cards to all players
        self.deal_cards()

        # Update phase to RUNNING after all initialization
        self.state.phase = GamePhase.RUNNING

    def deal_cards(self) -> None:
        """
        Distribute cards to all players.
        """
        num_cards = 6 - (self.state.cnt_round - 1) % 5  # Calculate the number of cards to deal
        print(f"Dealing {num_cards} cards to each player in round {self.state.cnt_round}.")

        # Replenish draw pile if needed
        if len(self.state.list_card_draw) < num_cards * self.state.cnt_player:
            print("Replenishing draw pile from discard pile.")
            self.state.list_card_draw.extend(self.state.list_card_discard)
            random.shuffle(self.state.list_card_draw)
            self.state.list_card_discard.clear()

        # Distribute cards to players
        for i, player in enumerate(self.state.list_player):
            player.list_card.clear()  # Clear the player's card list to reset
            if len(self.state.list_card_draw) >= num_cards:
                player.list_card = self.state.list_card_draw[:num_cards]
                self.state.list_card_draw = self.state.list_card_draw[num_cards:]
                print(f"Player {i+1} received cards: {[card.rank for card in player.list_card]}")
            else:
                raise ValueError("Not enough cards in the draw pile to deal!")

        print(f"After dealing: {len(self.state.list_card_draw)} cards remain in the draw pile.")
        print(f"Discard pile size: {len(self.state.list_card_discard)}")

    def start_new_round(self) -> None:
        """
        Start a new round and deal cards again.
        """
        if self.state.bool_game_finished:
            raise ValueError("Cannot start a new round; the game is already finished.")

        self.state.cnt_round += 1  # Increment the round
        self.state.bool_card_exchanged = False  # Reset card exchange status
        self.state.idx_player_active = self.state.idx_player_started  # Reset active player index

        print(f"Starting round {self.state.cnt_round}...")
        self.deal_cards()  # Deal cards for the new round

        # Verify that all players have the correct number of cards
        expected_cards = 6 - (self.state.cnt_round - 1) % 5
        for i, player in enumerate(self.state.list_player):
            if len(player.list_card) != expected_cards:
                print(f"Error: Player {i+1} has {len(player.list_card)} cards, expected {expected_cards}.")
                raise AssertionError(
                    f"Player {i+1} has {len(player.list_card)} cards, expected {expected_cards}."
                )

    def apply_action(self, action: Optional[Action]) -> None:
        """ Apply the given action to the game """
        if action is None:
            print("No action provided. Skipping this turn.")
            return

        player = self.state.list_player[self.state.idx_player_active]

        if action.card in player.list_card:
            if action.pos_from == -1 and action.pos_to is not None:  # -1 for Kennel
                marble = next(m for m in player.list_marble if m.pos == -1)
                marble.pos = action.pos_to
                marble.is_save = True
            elif action.pos_from is not None and action.pos_to is not None:
                marble = next(m for m in player.list_marble if m.pos == action.pos_from)
                marble.pos = action.pos_to
            player.list_card.remove(action.card)
            self.state.list_card_discard.append(action.card)

    def get_list_action(self) -> List[Action]:
        """Get a list of possible actions for the active player."""
        player = self.state.list_player[self.state.idx_player_active]
        actions: List[Action] = []

        for card in player.list_card:
            if card.rank == 'JKR':
                # Add specific Joker actions:
                actions.append(Action(card=card, pos_from=64, pos_to=0))
                for target_card in [Card(suit='♥', rank='A'), Card(suit='♥', rank='K')]:
                    actions.append(Action(card=card, pos_from=-1, pos_to=-1, card_swap=target_card))
            else:
                for marble in player.list_marble:
                    if marble.pos == -1 and card.rank in ['A', 'K']:
                        actions.append(Action(card=card, pos_from=-1, pos_to=0))
                    elif marble.pos >= 0 and card.rank.isdigit():
                        new_pos = (marble.pos + int(card.rank)) % 96
                        actions.append(Action(card=card, pos_from=marble.pos, pos_to=new_pos))

        actions = sorted(
            actions,
            key=lambda action: (
                LIST_RANK.index(action.card.rank),
                action.card.suit,
                action.pos_from if action.pos_from is not None else -1,
                action.pos_to if action.pos_to is not None else -1
            )
        )
        return actions[:3]



    def get_player_view(self, idx_player: int) -> GameState:
        """ Get the masked state for the active player """
        return self.state

    def set_state(self, state: GameState) -> None:
        """ Set the game to a given state """
        self.state = state

    def get_state(self) -> GameState:
        """ Get the complete, unmasked game state """
        return self.state

    def print_state(self) -> None:
        """ Print the current game state """
        print(f"Phase: {self.state.phase}")
        print(f"Round: {self.state.cnt_round}")
        for player in self.state.list_player:
            print(f"{player.name}:")
            print(f"  Cards: {[card.rank for card in player.list_card]}")
            print(f"  Marbles: {[marble.pos for marble in player.list_marble]}")


class RandomPlayer(Player):
    def select_action(self, state: GameState, actions: List[Action]) -> Action:
        """ Given masked game state and possible actions, select the next action """
        if actions:
            return random.choice(actions)
        raise ValueError("No valid actions available")


if __name__ == '__main__':
    game = Dog()
    game.start_new_round()  # Start a new round for testing
    game.print_state()<|MERGE_RESOLUTION|>--- conflicted
+++ resolved
@@ -1,8 +1,4 @@
-<<<<<<< HEAD
 from __future__ import annotations  # Enables forward references for type hints
-from functools import total_ordering
-=======
->>>>>>> 9edcadf9
 from server.py.game import Game, Player
 from typing import List, Optional, ClassVar
 from pydantic import BaseModel
@@ -18,8 +14,8 @@
 
 
 class Card(BaseModel):
-    suit: str  # Card suit (color)
-    rank: str  # Card rank
+    suit: str  # card suit (color)
+    rank: str  # card rank
 
     def __lt__(self, other: Card) -> bool:
         """Implement comparison for sorting: first by suit, then by rank."""
@@ -30,7 +26,6 @@
     def __eq__(self, other: Card) -> bool:
         """Equality comparison for Card objects."""
         return self.suit == other.suit and self.rank == other.rank
-
 
 
 
@@ -181,18 +176,23 @@
 
         for card in player.list_card:
             if card.rank == 'JKR':
-                # Add specific Joker actions:
+                # Add move action for the JOKER card
                 actions.append(Action(card=card, pos_from=64, pos_to=0))
-                for target_card in [Card(suit='♥', rank='A'), Card(suit='♥', rank='K')]:
-                    actions.append(Action(card=card, pos_from=-1, pos_to=-1, card_swap=target_card))
+
+                # Add swap actions with 'A' and 'K' for each suit
+                for suit in LIST_SUIT:
+                    actions.append(Action(card=card, pos_from=None, pos_to=None, card_swap=Card(suit=suit, rank='A')))
+                    actions.append(Action(card=card, pos_from=None, pos_to=None, card_swap=Card(suit=suit, rank='K')))
             else:
+                # Handle other card actions if applicable
                 for marble in player.list_marble:
-                    if marble.pos == -1 and card.rank in ['A', 'K']:
+                    if marble.pos == -1 and card.rank in ['A', 'K']:  # From kennel to board
                         actions.append(Action(card=card, pos_from=-1, pos_to=0))
-                    elif marble.pos >= 0 and card.rank.isdigit():
+                    elif marble.pos >= 0 and card.rank.isdigit():  # Move on the board
                         new_pos = (marble.pos + int(card.rank)) % 96
                         actions.append(Action(card=card, pos_from=marble.pos, pos_to=new_pos))
 
+        # Sort actions for consistency (matching the test expectations)
         actions = sorted(
             actions,
             key=lambda action: (
@@ -202,7 +202,10 @@
                 action.pos_to if action.pos_to is not None else -1
             )
         )
-        return actions[:3]
+        return actions
+
+
+
 
 
 
@@ -239,4 +242,4 @@
 if __name__ == '__main__':
     game = Dog()
     game.start_new_round()  # Start a new round for testing
-    game.print_state()+    game.print_state()
